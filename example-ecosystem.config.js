--- conflicted
+++ resolved
@@ -47,13 +47,10 @@
                 VOTERS_STATE: 'false',
                 USERRES_STATE: 'false',
                 DELBAND_STATE: 'false',
-<<<<<<< HEAD
+                VOTES_HISTORY: 'false',
                 TRANSFERS_HISTORY: 'false',
                 ALT_TRANSFERS_HISTORY: 'false',
                 INDEX_TRANSFER_MEMO: 'false',
-=======
-                VOTES_HISTORY: 'false',
->>>>>>> 830bcf99
                 REPAIR_MODE: 'false',
                 DEBUG: 'false'
             }
