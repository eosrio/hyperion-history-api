const {Api, Serialize} = require('eosjs');
const _ = require('lodash');
const prettyjson = require('prettyjson');
const {AbiDefinitions, RexAbi} = require("../definitions/abi_def");
const async = require('async');
const {debugLog} = require("../helpers/functions");
const {promisify} = require('util');
const {ConnectionManager} = require('../connections/manager');
const manager = new ConnectionManager();

const rClient = manager.redisClient;
const getAsync = promisify(rClient.get).bind(rClient);

const txDec = new TextDecoder();
const txEnc = new TextEncoder();

let ch, api, types, client, cch, rpc, abi;
let ch_ready = false;
let tables = new Map();
let chainID = null;
let act_emit_idx = 1;
let delta_emit_idx = 1;
let block_emit_idx = 1;

let tbl_acc_emit_idx = 1;
let tbl_vote_emit_idx = 1;
let tbl_prop_emit_idx = 1;

let local_block_count = 0;
let allowStreaming = false;
let cachedMap;

let contracts = new Map();
let contractHitMap = new Map();

const queue_prefix = process.env.CHAIN;
const system_domain = process.env.SYSTEM_DOMAIN;
const queue = queue_prefix + ':blocks';
const index_queue_prefix = queue_prefix + ':index';
const index_queues = require('../definitions/index-queues').index_queues;
const n_deserializers = process.env.DESERIALIZERS;
const n_ingestors_per_queue = parseInt(process.env.ES_IDX_QUEUES, 10);
const action_indexing_ratio = parseInt(process.env.ES_AD_IDX_QUEUES, 10);

// Stage 2 consumer prefetch
const deserializerPrefetch = parseInt(process.env.BLOCK_PREFETCH, 10);
const consumerQueue = async.cargo(async.ensureAsync(processPayload), deserializerPrefetch);

const preIndexingQueue = async.queue(async.ensureAsync(sendToIndexQueue), 1);

// Load Modules
const HyperionModuleLoader = require('../modules/index').HyperionModuleLoader;
const mLoader = new HyperionModuleLoader(process.env.PARSER);

const common = {deserializeActionsAtBlock, attachActionExtras, processBlock};

function sendToIndexQueue(data, cb) {
    if (ch_ready) {
        ch.sendToQueue(data.queue, data.content);
        cb();
    } else {
        console.log('Channel is not ready!');
    }
}

// Stage 2 - Deserialization handler
function processPayload(payload, cb) {
    processMessages(payload).then(() => {
        cb();
    }).catch((err) => {
        console.log('NACK ALL', err);
        if (ch_ready) {
            ch.nackAll();
        }
    })
}

// Stage 2 - Deserialization function
async function processMessages(messages) {
    await mLoader.messageParser(common, messages, types, ch, ch_ready);
}

// Stage 2 - Block handler
async function processBlock(res, block, traces, deltas) {
    if (!res['this_block']) {
        console.log(res);
        return null;
    } else {
        let producer = '';
        let ts = '';
        const block_num = res['this_block']['block_num'];
        if (process.env.FETCH_BLOCK === 'true') {
            if (!block) {
                console.log(res);
            }
            producer = block['producer'];
            ts = block['timestamp'];

            // Collect total CPU and NET usage
            let total_cpu = 0;
            let total_net = 0;
            block.transactions.forEach((trx) => {
                total_cpu += trx['cpu_usage_us'];
                total_net += trx['net_usage_words'];
            });

            // const cpu_pct = ((total_cpu / 200000) * 100).toFixed(2);
            // const net_pct = ((total_net / 1048576) * 100).toFixed(2);
            // console.log(`Block: ${res['this_block']['block_num']} | CPU: ${total_cpu} μs (${cpu_pct} %) | NET: ${total_net} bytes (${net_pct} %)`);

            const light_block = {
                block_num: res['this_block']['block_num'],
                producer: block['producer'],
                new_producers: block['new_producers'],
                '@timestamp': block['timestamp'],
                schedule_version: block['schedule_version'],
                cpu_usage: total_cpu,
                net_usage: total_net
            };

            if (process.env.ENABLE_INDEXING === 'true') {
                const data = Buffer.from(JSON.stringify(light_block));
                const q = index_queue_prefix + "_blocks:" + (block_emit_idx);
                preIndexingQueue.push({
                    queue: q,
                    content: data
                });
                block_emit_idx++;
                if (block_emit_idx > n_ingestors_per_queue) {
                    block_emit_idx = 1;
                }
            }
            local_block_count++;
        }

        if (deltas && process.env.PROC_DELTAS === 'true') {
            const t1 = Date.now();
            await processDeltas(deltas, block_num);
            const elapsed_time = Date.now() - t1;
            if (elapsed_time > 10) {
                debugLog(`[WARNING] Delta processing took ${elapsed_time}ms on block ${block_num}`);
            }
        }

        if (traces.length > 0 && process.env.FETCH_TRACES === 'true') {
            const t2 = Date.now();
            for (const trace of traces) {
                const transaction_trace = trace[1];
                const {cpu_usage_us, net_usage_words} = transaction_trace;
                if (transaction_trace.status === 0) {
                    let action_count = 0;
                    const trx_id = transaction_trace['id'].toLowerCase();
                    const _actDataArray = [];
                    const _processedTraces = [];
                    const action_traces = transaction_trace['action_traces'];
                    // console.log(transaction_trace['partial']);
                    const t3 = Date.now();
                    for (const action_trace of action_traces) {
                        if (action_trace[0] === 'action_trace_v0') {
                            const action = action_trace[1];
                            const trx_data = {trx_id, block_num, producer, cpu_usage_us, net_usage_words};
                            const status = await mLoader.actionParser(common, ts, action, trx_data, _actDataArray, _processedTraces, transaction_trace);
                            if (status) {
                                action_count++;
                            }
                        }
                    }
                    const _finalTraces = [];

                    if (_processedTraces.length > 0) {
                        const digestMap = new Map();
                        // console.log(`----------- TRX ${trx_id} ------------------`);
                        for (let i = 0; i < _processedTraces.length; i++) {
                            const receipt = _processedTraces[i].receipt;
                            const act_digest = receipt['act_digest'];
                            if (digestMap.has(act_digest)) {
                                digestMap.get(act_digest).push(receipt);
                            } else {
                                const _arr = [];
                                _arr.push(receipt);
                                digestMap.set(act_digest, _arr);
                            }
                        }
                        _processedTraces.forEach(data => {
                            const digest = data['receipt']['act_digest'];
                            if (digestMap.has(digest)) {
                                // Apply notified accounts to first trace instance
                                const tempTrace = data;
                                tempTrace['receipts'] = [];
                                tempTrace['notified'] = [];
                                const tempSet = new Set();
                                digestMap.get(digest).forEach(val => {
                                    tempSet.add(val.receiver);
                                    tempTrace['code_sequence'] = val.code_sequence;
                                    tempTrace['abi_sequence'] = val.abi_sequence;
                                    delete val['code_sequence'];
                                    delete val['abi_sequence'];
                                    delete val['act_digest'];
                                    tempTrace['receipts'].push(val);
                                });
                                tempTrace['notified'] = Array.from(tempSet);
                                delete tempTrace['receipt'];
                                delete tempTrace['receiver'];
                                _finalTraces.push(tempTrace);
                                digestMap.delete(digest);
                            }
                        });
                        // console.log(prettyjson.render(_finalTraces));
                        // console.log(`---------------------------------------------`);
                    }

                    // Submit Actions after deduplication
                    for (const uniqueAction of _finalTraces) {
                        const payload = Buffer.from(JSON.stringify(uniqueAction));
                        if (process.env.ENABLE_INDEXING === 'true') {
                            const q = index_queue_prefix + "_actions:" + (act_emit_idx);
                            preIndexingQueue.push({
                                queue: q,
                                content: payload
                            });
                            act_emit_idx++;
                            if (act_emit_idx > (n_ingestors_per_queue * action_indexing_ratio)) {
                                act_emit_idx = 1;
                            }
                        }

                        if (allowStreaming && process.env.STREAM_TRACES === 'true') {
                            ch.publish('', queue_prefix + ':stream', payload, {
                                headers: {
                                    event: 'trace',
                                    account: uniqueAction['act']['account'],
                                    name: uniqueAction['act']['name'],
                                    notified: uniqueAction['notified'].join(",")
                                }
                            });
                        }
                    }

                    const act_elapsed_time = Date.now() - t3;
                    if (act_elapsed_time > 100) {
                        debugLog(`[WARNING] Actions processing took ${act_elapsed_time}ms on trx ${trx_id}`);
                        // console.log(action_traces);
                    }
                }
            }
            const traces_elapsed_time = Date.now() - t2;
            if (traces_elapsed_time > 10) {
                debugLog(`[WARNING] Traces processing took ${traces_elapsed_time}ms on block ${block_num}`);
            }
        }
        return {block_num: res['this_block']['block_num'], size: traces.length};
    }
}

function hitContract(code, block_num) {
    if (contractHitMap.has(code)) {
        contractHitMap.get(code).hits += 1;
        contractHitMap.get(code).last_usage = block_num;
    } else {
        contractHitMap.set(code, {
            hits: 1,
            last_usage: block_num
        });
    }
}

const abi_remapping = {
    "_Bool": "bool"
};

async function getContractAtBlock(accountName, block_num) {
    if (contracts.has(accountName)) {
        let _sc = contracts.get(accountName);
        hitContract(accountName, block_num);
        if ((_sc['valid_until'] > block_num && block_num > _sc['valid_from']) || _sc['valid_until'] === -1) {
            return [_sc['contract'], null];
        }
    }
    const savedAbi = await getAbiAtBlock(accountName, block_num);
    const abi = savedAbi.abi;
    const initialTypes = Serialize.createInitialTypes();
    let types;
    try {
        types = Serialize.getTypesFromAbi(initialTypes, abi);
    } catch (e) {
        let remapped = false;
        for (const struct of abi.structs) {
            for (const field of struct.fields) {
                if (abi_remapping[field.type]) {
                    field.type = abi_remapping[field.type];
                    remapped = true;
                }
            }
        }
        if (remapped) {
            try {
                types = Serialize.getTypesFromAbi(initialTypes, abi);
            } catch (e) {
                console.log('failed after remapping abi');
                console.log(e);
            }
        } else {
            console.log(accountName, block_num);
            console.log(e);
        }
    }
    const actions = new Map();
    for (const {name, type} of abi.actions) {
        actions.set(name, Serialize.getType(types, type));
    }
    const result = {types, actions};
    contracts.set(accountName, {
        contract: result,
        valid_until: savedAbi.valid_until,
        valid_from: savedAbi.valid_from
    });
    return [result, abi];
}

async function deserializeActionsAtBlock(actions, block_num) {
    return Promise.all(actions.map(async ({account, name, authorization, data}) => {
        const contract = (await getContractAtBlock(account, block_num))[0];
        return Serialize.deserializeAction(contract, account, name, authorization, data, txEnc, txDec);
    }));
}

function attachActionExtras(action) {
    mLoader.processActionData(action);
}

function extractDeltaStruct(deltas) {
    const deltaStruct = {};
    for (const table_delta of deltas) {
        if (table_delta[0] === "table_delta_v0") {
            deltaStruct[table_delta[1].name] = table_delta[1].rows;
        }
    }
    return deltaStruct;
}

async function processDeltas(deltas, block_num) {
    const deltaStruct = extractDeltaStruct(deltas);

    // if (Object.keys(deltaStruct).length > 4) {
    //     console.log(Object.keys(deltaStruct));
    // }

    // Check account deltas for ABI changes
    if (deltaStruct['account']) {
        const rows = deltaStruct['account'];
        for (const account_raw of rows) {
            const serialBuffer = createSerialBuffer(account_raw.data);
            const data = types.get('account').deserialize(serialBuffer);
            const account = data[1];
            if (account['abi'] !== '') {
                try {
                    const initialTypes = Serialize.createInitialTypes();
                    const abiDefTypes = Serialize.getTypesFromAbi(initialTypes, AbiDefinitions).get('abi_def');
                    const jsonABIString = JSON.stringify(abiDefTypes.deserialize(createSerialBuffer(Serialize.hexToUint8Array(account['abi']))));
                    const new_abi_object = {
                        account: account['name'],
                        block: block_num,
                        abi: jsonABIString
                    };
                    debugLog(`[Worker ${process.env.worker_id}] read ${account['name']} ABI at block ${block_num}`);
                    const q = index_queue_prefix + "_abis:1";
                    preIndexingQueue.push({
                        queue: q,
                        content: Buffer.from(JSON.stringify(new_abi_object))
                    });
                    process.send({
                        event: 'save_abi',
                        data: new_abi_object
                    });
                } catch (e) {
                    console.log(e);
                    console.log(account['abi'], block_num, account['name']);
                }
            }
        }
    }

    if (process.env.ABI_CACHE_MODE === 'false' && process.env.PROC_DELTAS === 'true') {

        // Generated transactions
        if (process.env.PROCESS_GEN_TX === 'true') {
            if (deltaStruct['generated_transaction']) {
                const rows = deltaStruct['generated_transaction'];
                for (const gen_trx of rows) {
                    const serialBuffer = createSerialBuffer(gen_trx.data);
                    const data = types.get('generated_transaction').deserialize(serialBuffer);
                    await processDeferred(data[1], block_num);
                }
            }
        }

        // Contract Rows
        if (deltaStruct['contract_row']) {
            const rows = deltaStruct['contract_row'];
            for (const row of rows) {
                const sb = createSerialBuffer(row.data);
                try {
                    const payload = {
                        present: row.present,
                        version: sb.get(),
                        code: sb.getName(),
                        scope: sb.getName(),
                        table: sb.getName(),
                        primary_key: sb.getUint64AsNumber(),
                        payer: sb.getName(),
                        value: sb.getBytes()
                    };
<<<<<<< HEAD

                    if (process.env.INDEX_ALL_DELTAS === 'true') {
                        allowProcessing = true;
                    } else if (payload.code === system_domain || payload.table === 'accounts') {
                        allowProcessing = true;
                    }
                    if (allowProcessing) {
=======
                    if (process.env.INDEX_ALL_DELTAS === 'true' || (payload.code === 'eosio' || payload.table === 'accounts')) {
>>>>>>> 763f5986
                        const jsonRow = await processContractRow(payload, block_num);
                        if (jsonRow['data']) {
                            await processTableDelta(jsonRow, block_num);
                        }

                        // if (!payload.present && payload.code === 'eosio.msig') {
                        //     console.log(block_num, jsonRow);
                        // }

                        if (allowStreaming && process.env.STREAM_DELTAS === 'true') {
                            const payload = Buffer.from(JSON.stringify(jsonRow));
                            ch.publish('', queue_prefix + ':stream', payload, {
                                headers: {
                                    event: 'delta',
                                    code: jsonRow.code,
                                    table: jsonRow.table
                                }
                            });
                        }
                    }
                } catch (e) {
                    console.log(block_num, e);
                }
            }
        }

        // TODO: store permission links on a dedicated index
        // if (deltaStruct['permission_link']) {
        //     if (deltaStruct['permission_link'].length > 0) {
        //         for (const permission_link of deltaStruct['permission_link']) {
        //             const serialBuffer = createSerialBuffer(permission_link.data);
        //             const data = types.get('permission_link').deserialize(serialBuffer);
        //             console.log(permission_link);
        //             const payload = {
        //                 present: permission_link.present,
        //                 account: data[1].account,
        //                 code: data[1].code,
        //                 action: data[1]['message_type'],
        //                 permission: data[1]['required_permission']
        //             };
        //             console.log(payload);
        //         }
        //     }
        // }

        // if (deltaStruct['permission']) {
        //     if (deltaStruct['permission'].length > 0) {
        //         for (const permission of deltaStruct['permission']) {
        //             const serialBuffer = createSerialBuffer(permission.data);
        //             const data = types.get('permission').deserialize(serialBuffer);
        //             console.log(prettyjson.render(data));
        //         }
        //     }
        // }

        // if (deltaStruct['contract_index64']) {
        //     if (deltaStruct['contract_index64'].length > 0) {
        //         for (const contract_index64 of deltaStruct['contract_index64']) {
        //             const serialBuffer = createSerialBuffer(contract_index64.data);
        //             const data = types.get('contract_index64').deserialize(serialBuffer);
        //             console.log(prettyjson.render(data));
        //         }
        //     }
        // }
        //
        // if (deltaStruct['contract_index128']) {
        //     if (deltaStruct['contract_index128'].length > 0) {
        //         for (const contract_index128 of deltaStruct['contract_index128']) {
        //             const serialBuffer = createSerialBuffer(contract_index128.data);
        //             const data = types.get('contract_index128').deserialize(serialBuffer);
        //             console.log(prettyjson.render(data));
        //         }
        //     }
        // }

        // if (deltaStruct['account_metadata']) {
        //     if (deltaStruct['account_metadata'].length > 0) {
        //         for (const account_metadata of deltaStruct['account_metadata']) {
        //             const serialBuffer = createSerialBuffer(account_metadata.data);
        //             const data = types.get('account_metadata').deserialize(serialBuffer);
        //             console.log(prettyjson.render(data));
        //         }
        //     }
        // }

        // if (deltaStruct['resource_limits']) {
        //     if (deltaStruct['resource_limits'].length > 0) {
        //         for (const resource_limits of deltaStruct['resource_limits']) {
        //             const serialBuffer = createSerialBuffer(resource_limits.data);
        //             const data = types.get('resource_limits').deserialize(serialBuffer);
        //             console.log(prettyjson.render(data));
        //         }
        //     }
        // }

        // if (deltaStruct['resource_usage']) {
        //     if (deltaStruct['resource_usage'].length > 0) {
        //         for (const resource_usage of deltaStruct['resource_usage']) {
        //             const serialBuffer = createSerialBuffer(resource_usage.data);
        //             const data = types.get('resource_usage').deserialize(serialBuffer);
        //             console.log(prettyjson.render(data));
        //         }
        //     }
        // }

        // if (deltaStruct['resource_limits_state']) {
        //     if (deltaStruct['resource_limits_state'].length > 0) {
        //         for (const resource_limits_state of deltaStruct['resource_limits_state']) {
        //             const serialBuffer = createSerialBuffer(resource_limits_state.data);
        //             const data = types.get('resource_limits_state').deserialize(serialBuffer);
        //             console.log(prettyjson.render(data));
        //         }
        //     }
        // }

        // if (deltaStruct['contract_table']) {
        //     if (deltaStruct['contract_table'].length > 0) {
        //         for (const contract_table of deltaStruct['contract_table']) {
        //             const serialBuffer = createSerialBuffer(contract_table.data);
        //             const data = types.get('contract_table').deserialize(serialBuffer);
        //             console.log(prettyjson.render(data));
        //         }
        //     }
        // }
    }
}

async function processContractRow(row, block) {
    const row_sb = createSerialBuffer(row['value']);
    const tableType = await getTableType(row['code'], row['table'], block);
    if (tableType) {
        try {
            row['data'] = tableType.deserialize(row_sb);
            return _.omit(row, ['value']);
        } catch (e) {
            // write error to CSV
            process.send({
                event: 'ds_error',
                data: {
                    type: 'delta_ds_error',
                    block: block,
                    code: row['code'],
                    table: row['table'],
                    message: e.message
                }
            });
            return row;
        }
    } else {
        return row;
    }
}

async function getTableType(code, table, block) {
    let abi, contract;
    [contract, abi] = await getContractAtBlock(code, block);
    if (!abi) {
        abi = (await getAbiAtBlock(code, block)).abi;
    }
    let this_table, type;
    for (let t of abi.tables) {
        if (t.name === table) {
            this_table = t;
            break;
        }
    }
    if (this_table) {
        type = this_table.type
    } else {
        // console.error(`Could not find table "${table}" in the abi for ${code} at block ${block}`);
        return;
    }
    let cType = contract.types.get(type);
    if (!cType) {
        if (types.has(type)) {
            cType = types.get(type);
        } else {
            if (type === 'self_delegated_bandwidth') {
                cType = contract.types.get('delegated_bandwidth')
            }
        }
        if (!cType) {
            console.log(code, block);
            console.log(`code:${code} | table:${table} | block:${block} | type:${type}`);
            console.log(Object.keys(contract));
            console.log(Object.keys(abi));
        }
    }
    return cType;
}



const tableHandlers = {
    [system_domain + ':voters']: async (delta) => {
        delta['@voters'] = {};
        delta['@voters']['is_proxy'] = delta.data['is_proxy'];
        delete delta.data['is_proxy'];
        delete delta.data['owner'];
        if (delta.data['proxy'] !== "") {
            delta['@voters']['proxy'] = delta.data['proxy'];
        }
        delete delta.data['proxy'];
        if (delta.data['producers'].length > 0) {
            delta['@voters']['producers'] = delta.data['producers'];
        }
        delete delta.data['producers'];
        delta['@voters']['last_vote_weight'] = parseFloat(delta.data['last_vote_weight']);
        delete delta.data['last_vote_weight'];
        delta['@voters']['proxied_vote_weight'] = parseFloat(delta.data['proxied_vote_weight']);
        delete delta.data['proxied_vote_weight'];
        delta['@voters']['staked'] = parseInt(delta.data['staked'], 10) / 10000;
        delete delta.data['staked'];
        if (process.env.VOTERS_STATE === 'true') {
            await storeVoter(delta);
        }
    },
    [system_domain + ':global']: async (delta) => {
        const data = delta['data'];
        delta['@global.data'] = {
            last_name_close: data['last_name_close'],
            last_pervote_bucket_fill: data['last_pervote_bucket_fill'],
            last_producer_schedule_update: data['last_producer_schedule_update'],
            perblock_bucket: parseFloat(data['perblock_bucket']) / 10000,
            pervote_bucket: parseFloat(data['perblock_bucket']) / 10000,
            total_activated_stake: parseFloat(data['total_activated_stake']) / 10000,
            total_producer_vote_weight: parseFloat(data['total_producer_vote_weight']),
            total_ram_kb_reserved: parseFloat(data['total_ram_bytes_reserved']) / 1024,
            total_ram_stake: parseFloat(data['total_ram_stake']) / 10000,
            total_unpaid_blocks: data['total_unpaid_blocks']
        };
        delete delta['data'];
    },
    [system_domain + ':producers']: async (delta) => {
        const data = delta['data'];
        delta['@producers'] = {
            total_votes: parseFloat(data['total_votes']),
            is_active: data['is_active'],
            unpaid_blocks: data['unpaid_blocks']
        };
        delete delta['data'];
    },
    [system_domain + ':userres']: async (delta) => {
        const data = delta['data'];
        const net = parseFloat(data['net_weight'].split(" ")[0]);
        const cpu = parseFloat(data['cpu_weight'].split(" ")[0]);
        delta['@userres'] = {
            owner: data['owner'],
            net_weight: net,
            cpu_weight: cpu,
            total_weight: parseFloat((net + cpu).toFixed(4)),
            ram_bytes: parseInt(data['ram_bytes'])
        };
        delete delta['data'];
        // console.log(delta);
    },
    [system_domain + ':delband']: async (delta) => {
        const data = delta['data'];
        const net = parseFloat(data['net_weight'].split(" ")[0]);
        const cpu = parseFloat(data['cpu_weight'].split(" ")[0]);
        delta['@delband'] = {
            from: data['from'],
            to: data['to'],
            net_weight: net,
            cpu_weight: cpu,
            total_weight: parseFloat((net + cpu).toFixed(4))
        };
        delete delta['data'];
        // console.log(delta);
    },
<<<<<<< HEAD
    // [system_domain + ':rammarket']: async (delta) => {
    //     console.log(delta);
    // },
=======
    'eosio.msig:proposal': async (delta) => {
        // decode packed_transaction
        delta['@proposal'] = {
            proposal_name: delta['data']['proposal_name']
        };
        // console.log('eosio.msig:proposal', delta);
        delete delta['data'];
    },
    'eosio.msig:approvals': async (delta) => {
        delta['@approvals'] = {
            proposal_name: delta['data']['proposal_name'],
            requested_approvals: delta['data']['requested_approvals'],
            provided_approvals: delta['data']['provided_approvals']
        };
        // console.log('eosio.msig:approvals', delta['@approvals']);
        delete delta['data'];
        if (process.env.PROPOSAL_STATE === 'true') {
            await storeProposal(delta);
        }
    },
    'eosio.msig:approvals2': async (delta) => {
        // console.log('eosio.msig:approvals2', delta['data']['requested_approvals']);
        delta['@approvals'] = {
            proposal_name: delta['data']['proposal_name'],
            requested_approvals: delta['data']['requested_approvals'].map((item) => {
                return {actor: item.level.actor, permission: item.level.permission, time: item.time};
            }),
            provided_approvals: delta['data']['provided_approvals'].map((item) => {
                return {actor: item.level.actor, permission: item.level.permission, time: item.time};
            })
        };
        // console.log('eosio.msig:approvals2', delta['@approvals']);
        if (process.env.PROPOSAL_STATE === 'true') {
            await storeProposal(delta);
        }
    },
>>>>>>> 763f5986
    '*:accounts': async (delta) => {
        if (typeof delta['data']['balance'] === 'string') {
            try {
                const [amount, symbol] = delta['data']['balance'].split(" ");
                delta['@accounts'] = {
                    amount: parseFloat(amount),
                    symbol: symbol
                };
                delete delta.data['balance'];
            } catch (e) {
                console.log(delta);
                console.log(e);
            }
        }
        if (process.env.ACCOUNT_STATE === 'true') {
            await storeAccount(delta);
        }
    }
};

async function storeProposal(data) {
    const proposalDoc = {
        proposer: data['scope'],
        proposal_name: data['@approvals']['proposal_name'],
        requested_approvals: data['@approvals']['requested_approvals'],
        provided_approvals: data['@approvals']['provided_approvals'],
        executed: data.present === false,
        primary_key: data['primary_key'],
        block_num: data['block_num']
    };
    // console.log('-------------- PROPOSAL --------------');
    // console.log(prettyjson.render(proposalDoc));
    if (process.env.ENABLE_INDEXING === 'true') {
        const q = index_queue_prefix + "_table_proposals:" + (tbl_prop_emit_idx);
        preIndexingQueue.push({
            queue: q,
            content: Buffer.from(JSON.stringify(proposalDoc))
        });
        tbl_prop_emit_idx++;
        if (tbl_prop_emit_idx > (n_ingestors_per_queue)) {
            tbl_prop_emit_idx = 1;
        }
    }
}

async function storeVoter(data) {
    const voterDoc = {
        "voter": data['payer'],
        "last_vote_weight": data['@voters']['last_vote_weight'],
        "is_proxy": data['@voters']['is_proxy'],
        "proxied_vote_weight": data['@voters']['proxied_vote_weight'],
        "staked": data['@voters']['staked'],
        "primary_key": data['primary_key'],
        "block_num": data['block_num']
    };
    if (data['@voters']['proxy']) {
        voterDoc.proxy = data['@voters']['proxy'];
    }
    if (data['@voters']['producers']) {
        voterDoc.producers = data['@voters']['producers'];
    }

    // console.log('-------------- VOTER --------------');
    // console.log(prettyjson.render(data));

    if (process.env.ENABLE_INDEXING === 'true') {
        const q = index_queue_prefix + "_table_voters:" + (tbl_vote_emit_idx);
        preIndexingQueue.push({
            queue: q,
            content: Buffer.from(JSON.stringify(voterDoc))
        });
        tbl_vote_emit_idx++;
        if (tbl_vote_emit_idx > (n_ingestors_per_queue)) {
            tbl_vote_emit_idx = 1;
        }
    }
}

async function storeAccount(data) {
    const accountDoc = {
        "code": data['code'],
        "scope": data['scope'],
        "primary_key": data['primary_key'],
        "block_num": data['block_num']
    };
    if (data['@accounts']) {
        accountDoc['amount'] = data['@accounts']['amount'];
        accountDoc['symbol'] = data['@accounts']['symbol'];
    }

    // console.log('-------------- ACCOUNT --------------');
    // console.log(prettyjson.render(accountDoc));

    if (process.env.ENABLE_INDEXING === 'true') {
        const q = index_queue_prefix + "_table_accounts:" + (tbl_acc_emit_idx);
        preIndexingQueue.push({
            queue: q,
            content: Buffer.from(JSON.stringify(accountDoc))
        });
        tbl_acc_emit_idx++;
        if (tbl_acc_emit_idx > (n_ingestors_per_queue)) {
            tbl_acc_emit_idx = 1;
        }
    }
}

async function processTableDelta(data, block_num) {
    if (data['table']) {
        data['block_num'] = block_num;
        data['primary_key'] = String(data['primary_key']);
        let allowIndex = true;
        let handled = false;
        const key = `${data.code}:${data.table}`;
        if (tableHandlers[key]) {
            await tableHandlers[key](data);
            handled = true;
        }
        if (tableHandlers[`${data.code}:*`]) {
            await tableHandlers[`${data.code}:*`](data);
            handled = true;
        }
        if (tableHandlers[`*:${data.table}`]) {
            await tableHandlers[`*:${data.table}`](data);
            handled = true;
        }
        if (!handled && process.env.INDEX_ALL_DELTAS === 'true') {
            allowIndex = true;
        } else if (handled) {
            allowIndex = true;
        }
        if (process.env.ENABLE_INDEXING === 'true' && allowIndex && process.env.INDEX_DELTAS === 'true') {
            const q = index_queue_prefix + "_deltas:" + (delta_emit_idx);
            preIndexingQueue.push({
                queue: q,
                content: Buffer.from(JSON.stringify(data))
            });
            delta_emit_idx++;
            if (delta_emit_idx > (n_ingestors_per_queue * action_indexing_ratio)) {
                delta_emit_idx = 1;
            }
        }
    }
}

function createSerialBuffer(inputArray) {
    return new Serialize.SerialBuffer({textEncoder: txEnc, textDecoder: txDec, array: inputArray});
}

async function processDeferred(data, block_num) {
    if (data['packed_trx']) {
        const sb_trx = createSerialBuffer(Serialize.hexToUint8Array(data['packed_trx']));
        const data_trx = types.get('transaction').deserialize(sb_trx);
        data = _.omit(_.merge(data, data_trx), ['packed_trx']);
        data['actions'] = await api.deserializeActions(data['actions']);
        data['trx_id'] = data['trx_id'].toLowerCase();
        if (data['delay_sec'] > 0) {
            console.log(`-------------- DELAYED ${block_num} -----------------`);
            console.log(prettyjson.render(data));
        }
    }
}

async function getAbiFromHeadBlock(code) {
    return {abi: await api.getAbi(code), valid_until: null, valid_from: null};
}

async function getAbiAtBlock(code, block_num) {
    const refs = cachedMap[code];
    if (refs) {
        if (refs.length > 0) {
            let lastblock = 0;
            let validity = -1;
            for (const block of refs) {
                if (block > block_num) {
                    validity = block;
                    break;
                } else {
                    lastblock = block;
                }
            }
            const cachedAbiAtBlock = await getAsync(process.env.CHAIN + ":" + lastblock + ":" + code);
            let abi;
            if (!cachedAbiAtBlock) {
                console.log('remote abi fetch [1]', code, block_num);
                return await getAbiFromHeadBlock(code);
            } else {
                try {
                    abi = JSON.parse(cachedAbiAtBlock);
                    return {abi: abi, valid_until: validity, valid_from: lastblock};
                } catch (e) {
                    console.log('failed to parse saved ABI', code, block_num);
                    console.log(cachedAbiAtBlock);
                    console.log('----------  END CACHED ABI ------------');
                    return {abi: null, valid_until: null, valid_from: null};
                }
            }
        } else {
            console.log('remote abi fetch [2]', code, block_num);
            return await getAbiFromHeadBlock(code);
        }
    } else {
        const ref_time = Date.now();
        let _abi;
        try {
            _abi = await api.getAbi(code);
            const elapsed_time = (Date.now() - ref_time);
            if (elapsed_time > 10) {
                console.log(`[DS ${process.env.worker_id}] remote abi fetch [type 3] for ${code} at ${block_num} took too long (${elapsed_time}ms)`);
            }
        } catch (e) {
            if (code === system_domain + '.rex') {
                _abi = RexAbi;
            } else {
                console.log(e);
                return {abi: null, valid_until: null, valid_from: null};
            }
        }
        return {abi: _abi, valid_until: null, valid_from: null};
    }
}

function assertQueues() {
    if (ch) {
        ch_ready = true;
        if (preIndexingQueue.paused) {
            preIndexingQueue.resume();
        }
        ch.on('close', () => {
            ch_ready = false;
            preIndexingQueue.pause();
        });
    }

    // input queues
    if (process.env['live_mode'] === 'false') {
        for (let i = 0; i < n_deserializers; i++) {
            ch.assertQueue(queue + ":" + (i + 1), {
                durable: true
            });
        }
    }

    // output
    let qIdx = 0;
    index_queues.forEach((q) => {
        let n = n_ingestors_per_queue;
        if (q.type === 'abi') n = 1;
        qIdx = 0;
        for (let i = 0; i < n; i++) {
            let m = 1;
            if (q.type === 'action' || q.type === 'delta') {
                m = action_indexing_ratio;
            }
            for (let j = 0; j < m; j++) {
                ch.assertQueue(q.name + ":" + (qIdx + 1), {durable: true});
                qIdx++;
            }
        }
    });
}

function initConsumer() {
    if (ch_ready) {
        ch.prefetch(deserializerPrefetch);
        ch.consume(process.env['worker_queue'], (data) => {
            consumerQueue.push(data);
        });
    }
}

async function run() {

    setInterval(() => {
        debugLog(` ${process.env.worker_id} - Contract Map Count: ${contracts.size}`);
        contractHitMap.forEach((value, key) => {
            debugLog(`Code: ${key} - Hits: ${value.hits}`);
            if (value.hits < 100) {
                contracts.delete(key);
            }
        });
    }, 25000);

    cachedMap = JSON.parse(await getAsync(process.env.CHAIN + ":" + 'abi_cache'));
    rpc = manager.nodeosJsonRPC;
    const chain_data = await rpc.get_info();
    chainID = chain_data.chain_id;
    api = new Api({
        rpc,
        signatureProvider: null,
        chainId: chain_data.chain_id,
        textDecoder: txDec,
        textEncoder: txEnc,
    });

    client = manager.elasticsearchClient;

    // Connect to RabbitMQ (amqplib)
    [ch, cch] = await manager.createAMQPChannels((channels) => {
        [ch, cch] = channels;
        assertQueues();
        initConsumer();
    });

    assertQueues();

    process.on('message', (msg) => {
        if (msg.event === 'initialize_abi') {
            abi = JSON.parse(msg.data);
            const initialTypes = Serialize.createInitialTypes();
            types = Serialize.getTypesFromAbi(initialTypes, abi);
            abi.tables.map(table => tables.set(table.name, table.type));
            // console.log('setting up deserializer on ' + process.env['worker_queue']);
            initConsumer();
        }
        if (msg.event === 'connect_ws') {
            allowStreaming = true;
        }
    });
}

module.exports = {run};<|MERGE_RESOLUTION|>--- conflicted
+++ resolved
@@ -410,17 +410,7 @@
                         payer: sb.getName(),
                         value: sb.getBytes()
                     };
-<<<<<<< HEAD
-
-                    if (process.env.INDEX_ALL_DELTAS === 'true') {
-                        allowProcessing = true;
-                    } else if (payload.code === system_domain || payload.table === 'accounts') {
-                        allowProcessing = true;
-                    }
-                    if (allowProcessing) {
-=======
-                    if (process.env.INDEX_ALL_DELTAS === 'true' || (payload.code === 'eosio' || payload.table === 'accounts')) {
->>>>>>> 763f5986
+                    if (process.env.INDEX_ALL_DELTAS === 'true' || (payload.code === system_domain || payload.table === 'accounts')) {
                         const jsonRow = await processContractRow(payload, block_num);
                         if (jsonRow['data']) {
                             await processTableDelta(jsonRow, block_num);
@@ -691,12 +681,7 @@
         delete delta['data'];
         // console.log(delta);
     },
-<<<<<<< HEAD
-    // [system_domain + ':rammarket']: async (delta) => {
-    //     console.log(delta);
-    // },
-=======
-    'eosio.msig:proposal': async (delta) => {
+    [system_domain + '.msig:proposal']: async (delta) => {
         // decode packed_transaction
         delta['@proposal'] = {
             proposal_name: delta['data']['proposal_name']
@@ -704,7 +689,7 @@
         // console.log('eosio.msig:proposal', delta);
         delete delta['data'];
     },
-    'eosio.msig:approvals': async (delta) => {
+    [system_domain + '.msig:approvals']: async (delta) => {
         delta['@approvals'] = {
             proposal_name: delta['data']['proposal_name'],
             requested_approvals: delta['data']['requested_approvals'],
@@ -716,7 +701,7 @@
             await storeProposal(delta);
         }
     },
-    'eosio.msig:approvals2': async (delta) => {
+    [system_domain + '.msig:approvals2']: async (delta) => {
         // console.log('eosio.msig:approvals2', delta['data']['requested_approvals']);
         delta['@approvals'] = {
             proposal_name: delta['data']['proposal_name'],
@@ -732,7 +717,6 @@
             await storeProposal(delta);
         }
     },
->>>>>>> 763f5986
     '*:accounts': async (delta) => {
         if (typeof delta['data']['balance'] === 'string') {
             try {
